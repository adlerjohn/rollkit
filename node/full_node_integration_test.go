--- conflicted
+++ resolved
@@ -4,7 +4,6 @@
 	"context"
 	"errors"
 	"fmt"
-	"path/filepath"
 	"sync"
 	"testing"
 	"time"
@@ -86,14 +85,7 @@
 	require.NoError(err)
 
 	err = InitFiles(config.RootDir)
-<<<<<<< HEAD
-	require.NoError(err)
-=======
-	require.NoError(s.T(), err)
-
-	nodeKey, err := key.LoadOrGenNodeKey(filepath.Join(config.RootDir, "config"))
-	require.NoError(s.T(), err)
->>>>>>> a634e2c4
+	require.NoError(err)
 
 	node, err := NewNode(
 		s.ctx,
