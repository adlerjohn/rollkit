package block

import (
	"bytes"
	"context"
	"encoding/binary"
	"encoding/gob"
	"encoding/hex"
	"errors"
	"fmt"
	"path/filepath"
	"sync"
	"sync/atomic"
	"time"

	"cosmossdk.io/log"
	goheader "github.com/celestiaorg/go-header"
	ds "github.com/ipfs/go-datastore"
	"github.com/libp2p/go-libp2p/core/crypto"
	"golang.org/x/sync/errgroup"

	coreda "github.com/rollkit/rollkit/core/da"
	coreexecutor "github.com/rollkit/rollkit/core/execution"
	coresequencer "github.com/rollkit/rollkit/core/sequencer"

	"github.com/rollkit/rollkit/pkg/cache"
	"github.com/rollkit/rollkit/pkg/config"
	"github.com/rollkit/rollkit/pkg/genesis"
	"github.com/rollkit/rollkit/pkg/signer"
	"github.com/rollkit/rollkit/pkg/store"
	"github.com/rollkit/rollkit/types"
)

const (
	// defaultDABlockTime is used only if DABlockTime is not configured for manager
	defaultDABlockTime = 6 * time.Second

	// defaultBlockTime is used only if BlockTime is not configured for manager
	defaultBlockTime = 1 * time.Second

	// defaultLazyBlockTime is used only if LazyBlockTime is not configured for manager
	defaultLazyBlockTime = 60 * time.Second

	// defaultMempoolTTL is the number of blocks until transaction is dropped from mempool
	defaultMempoolTTL = 25

	// maxSubmitAttempts defines how many times Rollkit will re-try to publish block to DA layer.
	// This is temporary solution. It will be removed in future versions.
	maxSubmitAttempts = 30

	// Applies to the headerInCh and dataInCh, 10000 is a large enough number for headers per DA block.
	eventInChLength = 10000

	// DAIncludedHeightKey is the key used for persisting the da included height in store.
	DAIncludedHeightKey = "d"

	// LastBatchDataKey is the key used for persisting the last batch data in store.
	LastBatchDataKey = "l"
)

var (
	// dataHashForEmptyTxs to be used while only syncing headers from DA and no p2p to get the Data for no txs scenarios, the syncing can proceed without getting stuck forever.
	dataHashForEmptyTxs = []byte{110, 52, 11, 156, 255, 179, 122, 152, 156, 165, 68, 230, 187, 120, 10, 44, 120, 144, 29, 63, 179, 55, 56, 118, 133, 17, 163, 6, 23, 175, 160, 29}

	// initialBackoff defines initial value for block submission backoff
	initialBackoff = 100 * time.Millisecond
)

// publishBlockFunc defines the function signature for publishing a block.
// This allows for overriding the behavior in tests.
type publishBlockFunc func(ctx context.Context) error

// NewHeaderEvent is used to pass header and DA height to headerInCh
type NewHeaderEvent struct {
	Header   *types.SignedHeader
	DAHeight uint64
}

// NewDataEvent is used to pass header and DA height to headerInCh
type NewDataEvent struct {
	Data     *types.Data
	DAHeight uint64
}

// BatchData is used to pass batch, time and data (da.IDs) to BatchQueue
type BatchData struct {
	*coresequencer.Batch
	time.Time
	Data [][]byte
}

type broadcaster[T any] interface {
	WriteToStoreAndBroadcast(ctx context.Context, payload T) error
}

// Manager is responsible for aggregating transactions into blocks.
type Manager struct {
	lastState types.State
	// lastStateMtx is used by lastState
	lastStateMtx *sync.RWMutex
	store        store.Store

	config  config.Config
	genesis genesis.Genesis

	signer signer.Signer

	headerHasher             types.HeaderHasher
	validatorHasher          types.ValidatorHasher
	signaturePayloadProvider types.SignaturePayloadProvider
	commitHashProvider       types.CommitHashProvider

	daHeight *atomic.Uint64

	headerBroadcaster broadcaster[*types.SignedHeader]
	dataBroadcaster   broadcaster[*types.Data]

	headerInCh  chan NewHeaderEvent
	headerStore goheader.Store[*types.SignedHeader]

	dataInCh  chan NewDataEvent
	dataStore goheader.Store[*types.Data]

	headerCache *cache.Cache[types.SignedHeader]
	dataCache   *cache.Cache[types.Data]

	// headerStoreCh is used to notify sync goroutine (HeaderStoreRetrieveLoop) that it needs to retrieve headers from headerStore
	headerStoreCh chan struct{}

	// dataStoreCh is used to notify sync goroutine (DataStoreRetrieveLoop) that it needs to retrieve data from dataStore
	dataStoreCh chan struct{}

	// retrieveCh is used to notify sync goroutine (RetrieveLoop) that it needs to retrieve data
	retrieveCh chan struct{}

	// daIncluderCh is used to notify sync goroutine (DAIncluderLoop) that it needs to set DA included height
	daIncluderCh chan struct{}

	logger log.Logger

	// For usage by Lazy Aggregator mode
	txsAvailable bool

	pendingHeaders *PendingHeaders

	// for reporting metrics
	metrics *Metrics

	exec coreexecutor.Executor

	// daIncludedHeight is rollkit height at which all blocks have been included
	// in the DA
	daIncludedHeight atomic.Uint64
	da               coreda.DA
	gasPrice         float64
	gasMultiplier    float64

	sequencer     coresequencer.Sequencer
	lastBatchData [][]byte

	// publishBlock is the function used to publish blocks. It defaults to
	// the manager's publishBlock method but can be overridden for testing.
	publishBlock publishBlockFunc

	// txNotifyCh is used to signal when new transactions are available
	txNotifyCh chan struct{}

	// batchSubmissionChan is used to submit batches to the sequencer
	batchSubmissionChan chan coresequencer.Batch

	// dataCommitmentToHeight tracks the height a data commitment (data hash) has been seen on.
	// Key: data commitment (string), Value: uint64 (height)
	dataCommitmentToHeight sync.Map
}

// getInitialState tries to load lastState from Store, and if it's not available it reads genesis.
func getInitialState(ctx context.Context, genesis genesis.Genesis, signer signer.Signer, store store.Store, exec coreexecutor.Executor, logger log.Logger) (types.State, error) {
	// Load the state from store.
	s, err := store.GetState(ctx)

	if errors.Is(err, ds.ErrNotFound) {
		logger.Info("No state found in store, initializing new state")

		// If the user is starting a fresh chain (or hard-forking), we assume the stored state is empty.
		// TODO(tzdybal): handle max bytes
		stateRoot, _, err := exec.InitChain(ctx, genesis.GenesisDAStartTime, genesis.InitialHeight, genesis.ChainID)
		if err != nil {
			return types.State{}, fmt.Errorf("failed to initialize chain: %w", err)
		}

		// Initialize genesis block explicitly
		header := types.Header{
			AppHash:         stateRoot,
			DataHash:        new(types.Data).DACommitment(),
			ProposerAddress: genesis.ProposerAddress,
			BaseHeader: types.BaseHeader{
				ChainID: genesis.ChainID,
				Height:  genesis.InitialHeight,
				Time:    uint64(genesis.GenesisDAStartTime.UnixNano()),
			},
		}

		var signature types.Signature

		var pubKey crypto.PubKey
		// The signer is only provided in aggregator nodes. This enables the creation of a signed genesis header,
		// which includes a public key and a cryptographic signature for the header.
		// In a full node (non-aggregator), the signer will be nil, and only an unsigned genesis header will be initialized locally.
		if signer != nil {
			pubKey, err = signer.GetPublic()
			if err != nil {
				return types.State{}, fmt.Errorf("failed to get public key: %w", err)
			}

			b, err := header.MarshalBinary()
			if err != nil {
				return types.State{}, err
			}
			signature, err = signer.Sign(b)
			if err != nil {
				return types.State{}, fmt.Errorf("failed to get header signature: %w", err)
			}
		}

		err = store.SaveBlockData(ctx,
			&types.SignedHeader{
				Header: header,
				Signer: types.Signer{
					PubKey:  pubKey,
					Address: genesis.ProposerAddress,
				},
				Signature: signature,
			},
			&types.Data{},
			&signature,
		)
		if err != nil {
			return types.State{}, fmt.Errorf("failed to save genesis block: %w", err)
		}

		s := types.State{
			Version:         types.Version{},
			ChainID:         genesis.ChainID,
			InitialHeight:   genesis.InitialHeight,
			LastBlockHeight: genesis.InitialHeight - 1,
			LastBlockTime:   genesis.GenesisDAStartTime,
			AppHash:         stateRoot,
			DAHeight:        0,
		}
		return s, nil
	} else if err != nil {
		logger.Error("error while getting state", "error", err)
		return types.State{}, err
	} else {
		// Perform a sanity-check to stop the user from
		// using a higher genesis than the last stored state.
		// if they meant to hard-fork, they should have cleared the stored State
		if uint64(genesis.InitialHeight) > s.LastBlockHeight { //nolint:unconvert
			return types.State{}, fmt.Errorf("genesis.InitialHeight (%d) is greater than last stored state's LastBlockHeight (%d)", genesis.InitialHeight, s.LastBlockHeight)
		}
	}

	return s, nil
}

// NewManager creates new block Manager.
func NewManager(
	ctx context.Context,
	signer signer.Signer,
	config config.Config,
	genesis genesis.Genesis,
	store store.Store,
	exec coreexecutor.Executor,
	sequencer coresequencer.Sequencer,
	da coreda.DA,
	logger log.Logger,
	headerStore goheader.Store[*types.SignedHeader],
	dataStore goheader.Store[*types.Data],
	headerBroadcaster broadcaster[*types.SignedHeader],
	dataBroadcaster broadcaster[*types.Data],
	seqMetrics *Metrics,
	gasPrice float64,
	gasMultiplier float64,
	validatorHasher types.ValidatorHasher,
	headerHasher types.HeaderHasher,
	commitHashProvider types.CommitHashProvider,
	signaturePayloadProvider types.SignaturePayloadProvider,
) (*Manager, error) {
	s, err := getInitialState(ctx, genesis, signer, store, exec, logger)
	if err != nil {
		return nil, fmt.Errorf("failed to get initial state: %w", err)
	}

	// set block height in store
	if err = store.SetHeight(ctx, s.LastBlockHeight); err != nil {
		return nil, err
	}

	if s.DAHeight < config.DA.StartHeight {
		s.DAHeight = config.DA.StartHeight
	}

	if config.DA.BlockTime.Duration == 0 {
		logger.Info("using default DA block time", "DABlockTime", defaultDABlockTime)
		config.DA.BlockTime.Duration = defaultDABlockTime
	}

	if config.Node.BlockTime.Duration == 0 {
		logger.Info("using default block time", "BlockTime", defaultBlockTime)
		config.Node.BlockTime.Duration = defaultBlockTime
	}

	if config.Node.LazyBlockInterval.Duration == 0 {
		logger.Info("using default lazy block time", "LazyBlockTime", defaultLazyBlockTime)
		config.Node.LazyBlockInterval.Duration = defaultLazyBlockTime
	}

	if config.DA.MempoolTTL == 0 {
		logger.Info("using default mempool ttl", "MempoolTTL", defaultMempoolTTL)
		config.DA.MempoolTTL = defaultMempoolTTL
	}

	pendingHeaders, err := NewPendingHeaders(store, logger)
	if err != nil {
		return nil, err
	}

	// If lastBatchHash is not set, retrieve the last batch hash from store
	lastBatchDataBytes, err := store.GetMetadata(ctx, LastBatchDataKey)
	if err != nil && s.LastBlockHeight > 0 {
		logger.Error("error while retrieving last batch hash", "error", err)
	}

	lastBatchData, err := bytesToBatchData(lastBatchDataBytes)
	if err != nil {
		logger.Error("error while converting last batch hash", "error", err)
	}

	daH := atomic.Uint64{}
	daH.Store(s.DAHeight)

	m := &Manager{
		signer:            signer,
		config:            config,
		genesis:           genesis,
		lastState:         s,
		store:             store,
		daHeight:          &daH,
		headerBroadcaster: headerBroadcaster,
		dataBroadcaster:   dataBroadcaster,
		// channels are buffered to avoid blocking on input/output operations, buffer sizes are arbitrary
<<<<<<< HEAD
		HeaderCh:                 make(chan *types.SignedHeader, channelLength),
		DataCh:                   make(chan *types.Data, channelLength),
		headerInCh:               make(chan NewHeaderEvent, eventInChLength),
		dataInCh:                 make(chan NewDataEvent, eventInChLength),
		headerStoreCh:            make(chan struct{}, 1),
		dataStoreCh:              make(chan struct{}, 1),
		headerStore:              headerStore,
		dataStore:                dataStore,
		lastStateMtx:             new(sync.RWMutex),
		lastBatchData:            lastBatchData,
		headerCache:              cache.NewCache[types.SignedHeader](),
		dataCache:                cache.NewCache[types.Data](),
		retrieveCh:               make(chan struct{}, 1),
		daIncluderCh:             make(chan struct{}, 1),
		logger:                   logger,
		txsAvailable:             false,
		pendingHeaders:           pendingHeaders,
		metrics:                  seqMetrics,
		sequencer:                sequencer,
		exec:                     exec,
		da:                       da,
		gasPrice:                 gasPrice,
		gasMultiplier:            gasMultiplier,
		txNotifyCh:               make(chan struct{}, 1),
		validatorHasher:          validatorHasher,
		batchSubmissionChan:      make(chan coresequencer.Batch, eventInChLength),
		signaturePayloadProvider: signaturePayloadProvider,
		headerHasher:             headerHasher,
		commitHashProvider:       commitHashProvider,
=======
		headerInCh:          make(chan NewHeaderEvent, eventInChLength),
		dataInCh:            make(chan NewDataEvent, eventInChLength),
		headerStoreCh:       make(chan struct{}, 1),
		dataStoreCh:         make(chan struct{}, 1),
		headerStore:         headerStore,
		dataStore:           dataStore,
		lastStateMtx:        new(sync.RWMutex),
		lastBatchData:       lastBatchData,
		headerCache:         cache.NewCache[types.SignedHeader](),
		dataCache:           cache.NewCache[types.Data](),
		retrieveCh:          make(chan struct{}, 1),
		daIncluderCh:        make(chan struct{}, 1),
		logger:              logger,
		txsAvailable:        false,
		pendingHeaders:      pendingHeaders,
		metrics:             seqMetrics,
		sequencer:           sequencer,
		exec:                exec,
		da:                  da,
		gasPrice:            gasPrice,
		gasMultiplier:       gasMultiplier,
		txNotifyCh:          make(chan struct{}, 1), // Non-blocking channel
		batchSubmissionChan: make(chan coresequencer.Batch, eventInChLength),
>>>>>>> 7f14c5fa
	}

	// initialize da included height
	if height, err := m.store.GetMetadata(ctx, DAIncludedHeightKey); err == nil && len(height) == 8 {
		m.daIncludedHeight.Store(binary.LittleEndian.Uint64(height))
	}

	// Set the default publishBlock implementation
	m.publishBlock = m.publishBlockInternal
	if s, ok := m.sequencer.(interface {
		SetBatchSubmissionChan(chan coresequencer.Batch)
	}); ok {
		s.SetBatchSubmissionChan(m.batchSubmissionChan)
	}

	// fetch caches from disks
	if err := m.LoadCache(); err != nil {
		return nil, fmt.Errorf("failed to load cache: %w", err)
	}

	return m, nil
}

// PendingHeaders returns the pending headers.
func (m *Manager) PendingHeaders() *PendingHeaders {
	return m.pendingHeaders
}

// SeqClient returns the grpc sequencing client.
func (m *Manager) SeqClient() coresequencer.Sequencer {
	return m.sequencer
}

// GetLastState returns the last recorded state.
func (m *Manager) GetLastState() types.State {
	m.lastStateMtx.RLock()
	defer m.lastStateMtx.RUnlock()
	return m.lastState
}

// GetDAIncludedHeight returns the height at which all blocks have been
// included in the DA
func (m *Manager) GetDAIncludedHeight() uint64 {
	return m.daIncludedHeight.Load()
}

// isProposer returns whether or not the manager is a proposer
func isProposer(signer signer.Signer, pubkey crypto.PubKey) (bool, error) {
	if signer == nil {
		return false, nil
	}
	pubKey, err := signer.GetPublic()
	if err != nil {
		return false, err
	}
	if pubKey == nil {
		return false, errors.New("public key is nil")
	}
	if !pubKey.Equals(pubkey) {
		return false, nil
	}
	return true, nil
}

// SetLastState is used to set lastState used by Manager.
func (m *Manager) SetLastState(state types.State) {
	m.lastStateMtx.Lock()
	defer m.lastStateMtx.Unlock()
	m.lastState = state
}

// GetStoreHeight returns the manager's store height
func (m *Manager) GetStoreHeight(ctx context.Context) (uint64, error) {
	return m.store.Height(ctx)
}

// IsBlockHashSeen returns true if the block with the given hash has been seen.
func (m *Manager) IsBlockHashSeen(blockHash string) bool {
	return m.headerCache.IsSeen(blockHash)
}

// IsDAIncluded returns true if the block with the given hash has been seen on DA.
// TODO(tac0turtle): should we use this for pending header system to verify how far ahead a chain is?
func (m *Manager) IsDAIncluded(ctx context.Context, height uint64) (bool, error) {
	syncedHeight, err := m.store.Height(ctx)
	if err != nil {
		return false, err
	}
	if syncedHeight < height {
		return false, nil
	}
	header, data, err := m.store.GetBlockData(ctx, height)
	if err != nil {
		return false, err
	}
	// #### DEBUGGING ####
	if header == nil {
		return false, errors.New("DEBUG: header is nil after m.store.GetBlockData")
	}
	if data == nil {
		return false, errors.New("DEBUG: data is nil after m.store.GetBlockData")
	}
	if m.headerHasher == nil {
		return false, errors.New("DEBUG: m.headerHasher is nil")
	}
	// #### END DEBUGGING ####

	headerHash, err := m.headerHasher(&header.Header)
	if err != nil {
		return false, err
	}

	dataHash := data.DACommitment()
	isIncluded := m.headerCache.IsDAIncluded(headerHash.String()) && (bytes.Equal(dataHash, dataHashForEmptyTxs) || m.dataCache.IsDAIncluded(dataHash.String()))
	return isIncluded, nil
}

// GetExecutor returns the executor used by the manager.
//
// Note: this is a temporary method to allow testing the manager.
// It will be removed once the manager is fully integrated with the execution client.
// TODO(tac0turtle): remove
func (m *Manager) GetExecutor() coreexecutor.Executor {
	return m.exec
}

func (m *Manager) retrieveBatch(ctx context.Context) (*BatchData, error) {
	m.logger.Debug("Attempting to retrieve next batch",
		"chainID", m.genesis.ChainID,
		"lastBatchData", m.lastBatchData)

	req := coresequencer.GetNextBatchRequest{
		Id:            []byte(m.genesis.ChainID),
		LastBatchData: m.lastBatchData,
	}

	res, err := m.sequencer.GetNextBatch(ctx, req)
	if err != nil {
		return nil, err
	}

	if res != nil && res.Batch != nil {
		m.logger.Debug("Retrieved batch",
			"txCount", len(res.Batch.Transactions),
			"timestamp", res.Timestamp)

		var errRetrieveBatch error
		// Even if there are no transactions, return the batch with timestamp
		// This allows empty blocks to maintain proper timing
		if len(res.Batch.Transactions) == 0 {
			errRetrieveBatch = ErrNoBatch
		}
		// Even if there are no transactions, update lastBatchData so we don't
		// repeatedly emit the same empty batch, and persist it to metadata.
		if err := m.store.SetMetadata(ctx, LastBatchDataKey, convertBatchDataToBytes(res.BatchData)); err != nil {
			m.logger.Error("error while setting last batch hash", "error", err)
		}
		m.lastBatchData = res.BatchData
		return &BatchData{Batch: res.Batch, Time: res.Timestamp, Data: res.BatchData}, errRetrieveBatch
	}
	return nil, ErrNoBatch
}

func (m *Manager) isUsingExpectedSingleSequencer(header *types.SignedHeader) bool {
	return bytes.Equal(header.ProposerAddress, m.genesis.ProposerAddress) && header.ValidateBasic(m.signaturePayloadProvider) == nil
}

// getBlockData retrieves or creates the block data for the given height.
func (m *Manager) getBlockData(ctx context.Context, newHeight uint64, prevBlockData *previousBlockData) (*types.SignedHeader, *types.Data, error) {
	// Check if there's an already stored block at a newer height
	pendingHeader, pendingData, err := m.store.GetBlockData(ctx, newHeight)
	if err == nil {
		m.logger.Info("using pending block", "height", newHeight)
		return pendingHeader, pendingData, nil
	}

	// If no pending block, try to get a new batch
	batchData, err := m.retrieveBatch(ctx)
	if err != nil {
		if errors.Is(err, ErrNoBatch) {
			if batchData == nil {
				m.logger.Info("no batch retrieved from sequencer, skipping block production")
				return nil, nil, nil
			}
			m.logger.Info("creating empty block", "height", newHeight)
		} else {
			m.logger.Warn("failed to get transactions from batch", "error", err)
			return nil, nil, nil
		}
	} else {
		if batchData.Before(prevBlockData.headerTime) {
			return nil, nil, fmt.Errorf("timestamp is not monotonically increasing: %s < %s", batchData.Time, prevBlockData.headerTime)
		}
		m.logger.Info("creating and publishing block", "height", newHeight)
		m.logger.Debug("block info", "num_tx", len(batchData.Transactions))
	}

	header, data, err := m.createBlock(ctx, newHeight, prevBlockData.signature, prevBlockData.headerHash, batchData)
	if err != nil {
		return nil, nil, err
	}

	return header, data, nil
}

// publishBlockInternal handles the core block production and publishing logic. It performs the following steps:
// 1. Checks context and pending blocks limits
// 2. Retrieves or creates a new block at the next height
// 3. Signs and validates the block
// 4. Applies the block to update the state
// 5. Saves the block and updates the store
// 6. Broadcasts the block through channels
// 7. Creates and saves attestation for the block
//
// The function returns an error if any step fails, except for cases where no block needs to be published
// (e.g., no transactions available). In such cases, it returns nil.
func (m *Manager) publishBlockInternal(ctx context.Context) error {
	if err := m.checkContextAndPendingBlocks(ctx); err != nil {
		return err
	}

	height, err := m.store.Height(ctx)
	if err != nil {
		return fmt.Errorf("error while getting store height: %w", err)
	}

	newHeight := height + 1
	m.logger.Info("start publishing block", "height", newHeight)

	prevBlockData, err := m.getPreviousBlockData(ctx, newHeight)
	if err != nil {
		return fmt.Errorf("error while getting previous block data: %w", err)
	}

	header, data, err := m.getBlockData(ctx, newHeight, prevBlockData)
	if err != nil {
		return err
	}
	if header == nil || data == nil {
		return nil // No block to publish
	}

	signature, err := m.getSignature(header.Header)
	if err != nil {
		return err
	}

	// set the signature to current block's signed header
	header.Signature = signature

	if err := header.ValidateBasic(m.signaturePayloadProvider); err != nil {
		// If this ever happens, for recovery, check for a mismatch between the configured signing key and the proposer address in the genesis file
		return fmt.Errorf("header validation error: %w", err)
	}

	newState, err := m.applyBlock(ctx, header, data)
	if err != nil {
		return fmt.Errorf("error applying block: %w", err)
	}

	// append metadata to Data before validating and saving
	data.Metadata = &types.Metadata{
		ChainID:      header.ChainID(),
		Height:       header.Height(),
		Time:         header.BaseHeader.Time,
		LastDataHash: prevBlockData.dataHash,
	}
	// Validate the created block before storing
	if err := m.Validate(ctx, header, data); err != nil {
		return fmt.Errorf("failed to validate block: %w", err)
	}

	headerHeight := header.Height()

	headerHash, err := m.headerHasher(&header.Header)
	if err != nil {
		return fmt.Errorf("failed to hash header: %w", err)
	}

	m.headerCache.SetSeen(headerHash.String())

	// SaveBlock commits the DB tx
	err = m.store.SaveBlockData(ctx, header, data, &signature)
	if err != nil {
		return fmt.Errorf("failed to save block: %w", err)
	}

	// Update the store height before submitting to the DA layer but after committing to the DB
	if err = m.store.SetHeight(ctx, headerHeight); err != nil {
		return err
	}

	newState.DAHeight = m.daHeight.Load()
	// After this call m.lastState is the NEW state returned from ApplyBlock
	// updateState also commits the DB tx
	if err = m.updateState(ctx, newState); err != nil {
		return fmt.Errorf("failed to update state: %w", err)
	}

	m.recordMetrics(data)
<<<<<<< HEAD
	// Check for shut down event prior to sending the header and block to
	// their respective channels. The reason for checking for the shutdown
	// event separately is due to the inconsistent nature of the select
	// statement when multiple cases are satisfied.
	select {
	case <-ctx.Done():
		return fmt.Errorf("unable to send header and block, context done: %w", ctx.Err())
	default:
	}

	// Publish header to channel so that header exchange service can broadcast
	m.HeaderCh <- header

	// Publish block to channel so that block exchange service can broadcast
	m.DataCh <- data

	return nil
}

// previousBlockData holds information about the previous block,
// necessary for creating the next block.
type previousBlockData struct {
	signature  *types.Signature
	headerHash types.Hash
	dataHash   types.Hash
	headerTime time.Time
}

// checkContextAndPendingBlocks checks if the context is done or if the number of pending headers has reached the limit.
// It returns an error if the context is done or if the number of pending headers has reached the limit.
func (m *Manager) checkContextAndPendingBlocks(ctx context.Context) error {
	select {
	case <-ctx.Done():
		return ctx.Err()
	default:
	}

	if m.config.Node.MaxPendingHeaders != 0 && m.pendingHeaders.numPendingHeaders() >= m.config.Node.MaxPendingHeaders {
		return fmt.Errorf("refusing to create block: pending headers [%d] reached limit [%d]",
			m.pendingHeaders.numPendingHeaders(), m.config.Node.MaxPendingHeaders)
	}

=======

	g, ctx := errgroup.WithContext(ctx)
	g.Go(func() error { return m.headerBroadcaster.WriteToStoreAndBroadcast(ctx, header) })
	g.Go(func() error { return m.dataBroadcaster.WriteToStoreAndBroadcast(ctx, data) })
	if err := g.Wait(); err != nil {
		return err
	}

	m.logger.Debug("successfully proposed header", "proposer", hex.EncodeToString(header.ProposerAddress), "height", headerHeight)
>>>>>>> 7f14c5fa
	return nil
}

// getPreviousBlockData gathers necessary information from the last processed block.
func (m *Manager) getPreviousBlockData(ctx context.Context, newHeight uint64) (*previousBlockData, error) {
	var prevCtx previousBlockData
	var err error
	prevHeight := newHeight - 1

	// Logic to get lastSignature, lastHeaderHash, lastDataHash, lastHeaderTime
	if newHeight <= m.genesis.InitialHeight {
		// Special handling for genesis block
		prevCtx.signature = &types.Signature{}
	} else {
		prevCtx.signature, err = m.store.GetSignature(ctx, prevHeight)
		if err != nil {
			return nil, fmt.Errorf("error while loading last commit: %w, height: %d", err, prevHeight)
		}
		lastHeader, lastData, errGetBlockData := m.store.GetBlockData(ctx, prevHeight)
		if errGetBlockData != nil {
			return nil, fmt.Errorf("error while loading last block: %w, height: %d", errGetBlockData, prevHeight)
		}

		prevCtx.headerHash, err = m.headerHasher(&lastHeader.Header)
		if err != nil {
			return nil, fmt.Errorf("failed to hash header: %w", err)
		}
		prevCtx.dataHash = lastData.Hash()
		prevCtx.headerTime = lastHeader.Time()
	}

	return &prevCtx, nil
}

func (m *Manager) recordMetrics(data *types.Data) {
	m.metrics.NumTxs.Set(float64(len(data.Txs)))
	m.metrics.TotalTxs.Add(float64(len(data.Txs)))
	m.metrics.BlockSizeBytes.Set(float64(data.Size()))
	m.metrics.CommittedHeight.Set(float64(data.Metadata.Height))
}

func (m *Manager) exponentialBackoff(backoff time.Duration) time.Duration {
	backoff *= 2
	if backoff == 0 {
		backoff = initialBackoff
	}
	if backoff > m.config.DA.BlockTime.Duration {
		backoff = m.config.DA.BlockTime.Duration
	}
	return backoff
}

func (m *Manager) getLastBlockTime() time.Time {
	m.lastStateMtx.RLock()
	defer m.lastStateMtx.RUnlock()
	return m.lastState.LastBlockTime
}

func (m *Manager) createBlock(ctx context.Context, height uint64, lastSignature *types.Signature, lastHeaderHash types.Hash, batchData *BatchData) (*types.SignedHeader, *types.Data, error) {
	m.lastStateMtx.RLock()
	defer m.lastStateMtx.RUnlock()
	return m.execCreateBlock(ctx, height, lastSignature, lastHeaderHash, m.lastState, batchData)
}

func (m *Manager) applyBlock(ctx context.Context, header *types.SignedHeader, data *types.Data) (types.State, error) {
	m.lastStateMtx.RLock()
	defer m.lastStateMtx.RUnlock()
	return m.execApplyBlock(ctx, m.lastState, header, data)
}

func (m *Manager) Validate(ctx context.Context, header *types.SignedHeader, data *types.Data) error {
	m.lastStateMtx.RLock()
	defer m.lastStateMtx.RUnlock()
	return m.execValidate(m.lastState, header, data)
}

// execValidate validates a pair of header and data against the last state
func (m *Manager) execValidate(lastState types.State, header *types.SignedHeader, data *types.Data) error {
	// Validate the basic structure of the header
	if err := header.ValidateBasic(m.signaturePayloadProvider); err != nil {
		return fmt.Errorf("invalid header: %w", err)
	}

	// Validate the header against the data
	if err := types.Validate(header, data); err != nil {
		return fmt.Errorf("validation failed: %w", err)
	}

	// Ensure the header's Chain ID matches the expected state
	if header.ChainID() != lastState.ChainID {
		return fmt.Errorf("chain ID mismatch: expected %s, got %s", lastState.ChainID, header.ChainID())
	}

	// Check that the header's height is the expected next height
	expectedHeight := lastState.LastBlockHeight + 1
	if header.Height() != expectedHeight {
		return fmt.Errorf("invalid height: expected %d, got %d", expectedHeight, header.Height())
	}

	// // Verify that the header's timestamp is strictly greater than the last block's time
	// headerTime := header.Time()
	// if header.Height() > 1 && lastState.LastBlockTime.After(headerTime) {
	// 	return fmt.Errorf("block time must be strictly increasing: got %v, last block time was %v",
	// 		headerTime.UnixNano(), lastState.LastBlockTime)
	// }

	// // Validate that the header's AppHash matches the lastState's AppHash
	// // Note: Assumes deferred execution
	// if !bytes.Equal(header.AppHash, lastState.AppHash) {
	// 	return fmt.Errorf("app hash mismatch: expected %x, got %x", lastState.AppHash, header.AppHash)
	// }

	return nil
}

func (m *Manager) execCreateBlock(_ context.Context, height uint64, lastSignature *types.Signature, lastHeaderHash types.Hash, lastState types.State, batchData *BatchData) (*types.SignedHeader, *types.Data, error) {
	// Use when batchData is set to data IDs from the DA layer
	// batchDataIDs := convertBatchDataToBytes(batchData.Data)

	if m.signer == nil {
		return nil, nil, fmt.Errorf("signer is nil; cannot create block in execCreateBlock")
	}

	key, err := m.signer.GetPublic()
	if err != nil {
		return nil, nil, fmt.Errorf("failed to get proposer public key: %w", err)
	}

	// check that the proposer address is the same as the genesis proposer address
	address, err := m.signer.GetAddress()
	if err != nil {
		return nil, nil, fmt.Errorf("failed to get proposer address: %w", err)
	}
	if !bytes.Equal(m.genesis.ProposerAddress, address) {
		return nil, nil, fmt.Errorf("proposer address is not the same as the genesis proposer address %x != %x", address, m.genesis.ProposerAddress)
	}

	var validatorHash types.Hash
	if m.validatorHasher != nil {
		calculatedVHash, err := m.validatorHasher(m.genesis.ProposerAddress, key)
		if err != nil {
			m.logger.Info("Failed to calculate ValidatorHash using injected hasher", "error", err)
		} else {
			validatorHash = calculatedVHash
			m.logger.Info("Successfully calculated ValidatorHash using injected hasher", "validatorHash", hex.EncodeToString(validatorHash))
		}
	} else {
		m.logger.Info("ValidatorHasher not provided to Manager, ValidatorHash will be zero.")
	}

	// Determine if this is an empty block
	isEmpty := batchData.Batch == nil || len(batchData.Transactions) == 0

	header := &types.SignedHeader{
		Header: types.Header{
			Version: types.Version{
				Block: 11, // hardcoded
				App:   m.lastState.Version.App,
			},
			BaseHeader: types.BaseHeader{
				ChainID: m.lastState.ChainID,
				Height:  height,
				Time:    uint64(batchData.UnixNano()), //nolint:gosec // why is time unix? (tac0turtle)
			},
			LastHeaderHash: lastHeaderHash,
			// DataHash is set at the end of the function
			ConsensusHash:   make(types.Hash, 32),
			AppHash:         m.lastState.AppHash,
			ProposerAddress: m.genesis.ProposerAddress,
			ValidatorHash:   validatorHash,
		},
		Signature: *lastSignature,
		Signer: types.Signer{
			PubKey:  key,
			Address: m.genesis.ProposerAddress,
		},
	}

	// Create block data with appropriate transactions
	blockData := &types.Data{
		Txs: make(types.Txs, 0), // Start with empty transaction list
	}

	// Only add transactions if this is not an empty block
	if !isEmpty {
		blockData.Txs = make(types.Txs, len(batchData.Transactions))
		for i := range batchData.Transactions {
			blockData.Txs[i] = types.Tx(batchData.Transactions[i])
		}
		header.DataHash = blockData.DACommitment()
	} else {
		header.DataHash = dataHashForEmptyTxs
	}

	commitHash, err := m.commitHashProvider(lastSignature, &header.Header, m.genesis.ProposerAddress)
	if err != nil {
		return nil, nil, fmt.Errorf("failed to calculate commit hash: %w", err)
	}

	header.LastCommitHash = commitHash

	return header, blockData, nil
}

func (m *Manager) execApplyBlock(ctx context.Context, lastState types.State, header *types.SignedHeader, data *types.Data) (types.State, error) {
	rawTxs := make([][]byte, len(data.Txs))
	for i := range data.Txs {
		rawTxs[i] = data.Txs[i]
	}

	// Prepare metadata
	metadata := make(map[string]interface{})

	// Calculate and add the header hash to metadata
	if m.headerHasher != nil {
		currentHeaderHash, err := m.headerHasher(&header.Header)
		if err != nil {
			m.logger.Error("failed to calculate header hash in execApplyBlock for metadata", "error", err)
		} else if currentHeaderHash != nil {
			metadata[types.HeaderHashKey] = currentHeaderHash
			m.logger.Debug("Added header hash to metadata for ExecuteTxs", "headerHash", hex.EncodeToString(currentHeaderHash))
		}
	} else {
		m.logger.Warn("headerHasher is nil, cannot add currentHeaderHash to metadata")
	}

	newStateRoot, _, err := m.exec.ExecuteTxs(ctx, rawTxs, header.Height(), header.Time(), lastState.AppHash, metadata)
	if err != nil {
		return types.State{}, fmt.Errorf("failed to execute transactions: %w", err)
	}

	s, err := lastState.NextState(header, newStateRoot)
	if err != nil {
		return types.State{}, err
	}

	return s, nil
}

func convertBatchDataToBytes(batchData [][]byte) []byte {
	// If batchData is nil or empty, return an empty byte slice
	if len(batchData) == 0 {
		return []byte{}
	}

	// For a single item, we still need to length-prefix it for consistency
	// First, calculate the total size needed
	// Format: 4 bytes (length) + data for each entry
	totalSize := 0
	for _, data := range batchData {
		totalSize += 4 + len(data) // 4 bytes for length prefix + data length
	}

	// Allocate buffer with calculated capacity
	result := make([]byte, 0, totalSize)

	// Add length-prefixed data
	for _, data := range batchData {
		// Encode length as 4-byte big-endian integer
		lengthBytes := make([]byte, 4)
		binary.LittleEndian.PutUint32(lengthBytes, uint32(len(data)))

		// Append length prefix
		result = append(result, lengthBytes...)

		// Append actual data
		result = append(result, data...)
	}

	return result
}

// bytesToBatchData converts a length-prefixed byte array back to a slice of byte slices
func bytesToBatchData(data []byte) ([][]byte, error) {
	if len(data) == 0 {
		return [][]byte{}, nil
	}

	var result [][]byte
	offset := 0

	for offset < len(data) {
		// Check if we have at least 4 bytes for the length prefix
		if offset+4 > len(data) {
			return nil, fmt.Errorf("corrupted data: insufficient bytes for length prefix at offset %d", offset)
		}

		// Read the length prefix
		length := binary.LittleEndian.Uint32(data[offset : offset+4])
		offset += 4

		// Check if we have enough bytes for the data
		if offset+int(length) > len(data) {
			return nil, fmt.Errorf("corrupted data: insufficient bytes for entry of length %d at offset %d", length, offset)
		}

		// Extract the data entry
		entry := make([]byte, length)
		copy(entry, data[offset:offset+int(length)])
		result = append(result, entry)

		// Move to the next entry
		offset += int(length)
	}

	return result, nil
}

func (m *Manager) getSignature(header types.Header) (types.Signature, error) {
	if m.signaturePayloadProvider == nil {
		// If no provider is set, we can't generate the payload to sign.
		// This might be acceptable in some contexts (e.g., genesis where signature might be optional or different),
		// but generally, if a signature is expected, a provider should be present.
		return nil, errors.New("signaturePayloadProvider is not set in Manager")
	}
	b, err := m.signaturePayloadProvider(&header, nil)
	if err != nil {
		return nil, err
	}
	if m.signer == nil {
		return nil, fmt.Errorf("signer is nil; cannot sign header")
	}
	return m.signer.Sign(b)
}

// NotifyNewTransactions signals that new transactions are available for processing
// This method will be called by the Reaper when it receives new transactions
func (m *Manager) NotifyNewTransactions() {
	// Non-blocking send to avoid slowing down the transaction submission path
	select {
	case m.txNotifyCh <- struct{}{}:
		// Successfully sent notification
	default:
		// Channel buffer is full, which means a notification is already pending
		// This is fine, as we just need to trigger one block production
	}
}

var (
	cacheDir       = "cache"
	headerCacheDir = filepath.Join(cacheDir, "header")
	dataCacheDir   = filepath.Join(cacheDir, "data")
)

// HeaderCache returns the headerCache used by the manager.
func (m *Manager) HeaderCache() *cache.Cache[types.SignedHeader] {
	return m.headerCache
}

// DataCache returns the dataCache used by the manager.
func (m *Manager) DataCache() *cache.Cache[types.Data] {
	return m.dataCache
}

// LoadCache loads the header and data caches from disk.
func (m *Manager) LoadCache() error {
	gob.Register(&types.SignedHeader{})
	gob.Register(&types.Data{})

	cfgDir := filepath.Join(m.config.RootDir, "data")

	if err := m.headerCache.LoadFromDisk(filepath.Join(cfgDir, headerCacheDir)); err != nil {
		return fmt.Errorf("failed to load header cache from disk: %w", err)
	}

	if err := m.dataCache.LoadFromDisk(filepath.Join(cfgDir, dataCacheDir)); err != nil {
		return fmt.Errorf("failed to load data cache from disk: %w", err)
	}

	return nil
}

// SaveCache saves the header and data caches to disk.
func (m *Manager) SaveCache() error {
	cfgDir := filepath.Join(m.config.RootDir, "data")

	if err := m.headerCache.SaveToDisk(filepath.Join(cfgDir, headerCacheDir)); err != nil {
		return fmt.Errorf("failed to save header cache to disk: %w", err)
	}

	if err := m.dataCache.SaveToDisk(filepath.Join(cfgDir, dataCacheDir)); err != nil {
		return fmt.Errorf("failed to save data cache to disk: %w", err)
	}
	return nil
}<|MERGE_RESOLUTION|>--- conflicted
+++ resolved
@@ -349,9 +349,7 @@
 		headerBroadcaster: headerBroadcaster,
 		dataBroadcaster:   dataBroadcaster,
 		// channels are buffered to avoid blocking on input/output operations, buffer sizes are arbitrary
-<<<<<<< HEAD
-		HeaderCh:                 make(chan *types.SignedHeader, channelLength),
-		DataCh:                   make(chan *types.Data, channelLength),
+
 		headerInCh:               make(chan NewHeaderEvent, eventInChLength),
 		dataInCh:                 make(chan NewDataEvent, eventInChLength),
 		headerStoreCh:            make(chan struct{}, 1),
@@ -379,31 +377,6 @@
 		signaturePayloadProvider: signaturePayloadProvider,
 		headerHasher:             headerHasher,
 		commitHashProvider:       commitHashProvider,
-=======
-		headerInCh:          make(chan NewHeaderEvent, eventInChLength),
-		dataInCh:            make(chan NewDataEvent, eventInChLength),
-		headerStoreCh:       make(chan struct{}, 1),
-		dataStoreCh:         make(chan struct{}, 1),
-		headerStore:         headerStore,
-		dataStore:           dataStore,
-		lastStateMtx:        new(sync.RWMutex),
-		lastBatchData:       lastBatchData,
-		headerCache:         cache.NewCache[types.SignedHeader](),
-		dataCache:           cache.NewCache[types.Data](),
-		retrieveCh:          make(chan struct{}, 1),
-		daIncluderCh:        make(chan struct{}, 1),
-		logger:              logger,
-		txsAvailable:        false,
-		pendingHeaders:      pendingHeaders,
-		metrics:             seqMetrics,
-		sequencer:           sequencer,
-		exec:                exec,
-		da:                  da,
-		gasPrice:            gasPrice,
-		gasMultiplier:       gasMultiplier,
-		txNotifyCh:          make(chan struct{}, 1), // Non-blocking channel
-		batchSubmissionChan: make(chan coresequencer.Batch, eventInChLength),
->>>>>>> 7f14c5fa
 	}
 
 	// initialize da included height
@@ -704,22 +677,12 @@
 	}
 
 	m.recordMetrics(data)
-<<<<<<< HEAD
-	// Check for shut down event prior to sending the header and block to
-	// their respective channels. The reason for checking for the shutdown
-	// event separately is due to the inconsistent nature of the select
-	// statement when multiple cases are satisfied.
-	select {
-	case <-ctx.Done():
-		return fmt.Errorf("unable to send header and block, context done: %w", ctx.Err())
-	default:
-	}
-
-	// Publish header to channel so that header exchange service can broadcast
-	m.HeaderCh <- header
-
-	// Publish block to channel so that block exchange service can broadcast
-	m.DataCh <- data
+	g, ctx := errgroup.WithContext(ctx)
+	g.Go(func() error { return m.headerBroadcaster.WriteToStoreAndBroadcast(ctx, header) })
+	g.Go(func() error { return m.dataBroadcaster.WriteToStoreAndBroadcast(ctx, data) })
+	if err := g.Wait(); err != nil {
+		return err
+	}
 
 	return nil
 }
@@ -746,18 +709,6 @@
 		return fmt.Errorf("refusing to create block: pending headers [%d] reached limit [%d]",
 			m.pendingHeaders.numPendingHeaders(), m.config.Node.MaxPendingHeaders)
 	}
-
-=======
-
-	g, ctx := errgroup.WithContext(ctx)
-	g.Go(func() error { return m.headerBroadcaster.WriteToStoreAndBroadcast(ctx, header) })
-	g.Go(func() error { return m.dataBroadcaster.WriteToStoreAndBroadcast(ctx, data) })
-	if err := g.Wait(); err != nil {
-		return err
-	}
-
-	m.logger.Debug("successfully proposed header", "proposer", hex.EncodeToString(header.ProposerAddress), "height", headerHeight)
->>>>>>> 7f14c5fa
 	return nil
 }
 
