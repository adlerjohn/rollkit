--- conflicted
+++ resolved
@@ -68,19 +68,9 @@
 
 func TestInitialStateStored(t *testing.T) {
 	require := require.New(t)
-<<<<<<< HEAD
 
 	// Create genesis document
 	genesisData, _, _ := types.GetGenesisWithPrivkey("TestInitialStateStored")
-	valset := types.GetRandomValidatorSet()
-=======
-	genesisDoc, _ := types.GetGenesisWithPrivkey(chainID)
-	genesis := &RollkitGenesis{
-		ChainID:         chainID,
-		InitialHeight:   1,
-		ProposerAddress: genesisDoc.Validators[0].Address.Bytes(),
-	}
->>>>>>> bced8470
 	sampleState := types.State{
 		ChainID:         "TestInitialStateStored",
 		InitialHeight:   1,
@@ -149,7 +139,6 @@
 func TestInitialStateUnexpectedHigherGenesis(t *testing.T) {
 	require := require.New(t)
 	logger := log.NewTestLogger(t)
-<<<<<<< HEAD
 
 	// Create genesis document with initial height 2
 	genesisData, _, _ := types.GetGenesisWithPrivkey("TestInitialStateUnexpectedHigherGenesis")
@@ -161,15 +150,6 @@
 		genesisData.ProposerAddress(),
 		nil, // No raw bytes for now
 	)
-	valset := types.GetRandomValidatorSet()
-=======
-	genesisDoc, _ := types.GetGenesisWithPrivkey("TestInitialStateUnexpectedHigherGenesis")
-	genesis := &RollkitGenesis{
-		ChainID:         "TestInitialStateUnexpectedHigherGenesis",
-		InitialHeight:   2,
-		ProposerAddress: genesisDoc.Validators[0].Address.Bytes(),
-	}
->>>>>>> bced8470
 	sampleState := types.State{
 		ChainID:         "TestInitialStateUnexpectedHigherGenesis",
 		InitialHeight:   1,
@@ -392,15 +372,9 @@
 		{
 			name: "Signing key matches genesis proposer public key",
 			args: func() args {
-				genesisData, privKey, pubKey := types.GetGenesisWithPrivkey("Test_isProposer")
+				genesisData, privKey, _ := types.GetGenesisWithPrivkey("Test_isProposer")
 				s, err := types.NewFromGenesisDoc(genesisData)
 				require.NoError(err)
-				// Update the validator set with the actual public key
-				s.Validators = cmtypes.NewValidatorSet([]*cmtypes.Validator{
-					cmtypes.NewValidator(pubKey, 1),
-				})
-				s.NextValidators = s.Validators.CopyIncrementProposerPriority(1)
-				s.LastValidators = s.Validators
 				return args{
 					s,
 					privKey,
